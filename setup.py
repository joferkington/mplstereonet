--- conflicted
+++ resolved
@@ -7,11 +7,7 @@
 
 setup(
     name = 'mplstereonet',
-<<<<<<< HEAD
     version = '0.6.0',
-=======
-    version = '0.7-dev',
->>>>>>> b7a5255f
     description = "Stereonets for matplotlib",
     long_description=long_description,
     long_description_content_type='text/x-rst',
